﻿using Azure.Messaging;
using Azure.Messaging.EventGrid;
<<<<<<< HEAD
using NLog.Extensions.AzureBlobStorage;
=======
>>>>>>> 352dc44c
using System.Threading;
using System.Threading.Tasks;

namespace NLog.Extensions.AzureStorage
{
    internal interface IEventGridService
    {
        string Topic { get; }

<<<<<<< HEAD
        void Connect(string topic, string tenantIdentity, string managedIdentityResourceId, string managedIdentityClientId, string sharedAccessSignature, string accessKey, ProxySettings proxySettings = null);
=======
        void Connect(string topic, string tenantIdentity, string managedIdentityResourceId, string managedIdentityClientId, string sharedAccessSignature, string accessKey, string clientAuthId, string clientAuthSecret);
>>>>>>> 352dc44c

        Task SendEventAsync(EventGridEvent gridEvent, CancellationToken cancellationToken);

        Task SendEventAsync(CloudEvent cloudEvent, CancellationToken cancellationToken);
    }
}<|MERGE_RESOLUTION|>--- conflicted
+++ resolved
@@ -1,9 +1,6 @@
 ﻿using Azure.Messaging;
 using Azure.Messaging.EventGrid;
-<<<<<<< HEAD
 using NLog.Extensions.AzureBlobStorage;
-=======
->>>>>>> 352dc44c
 using System.Threading;
 using System.Threading.Tasks;
 
@@ -13,11 +10,7 @@
     {
         string Topic { get; }
 
-<<<<<<< HEAD
-        void Connect(string topic, string tenantIdentity, string managedIdentityResourceId, string managedIdentityClientId, string sharedAccessSignature, string accessKey, ProxySettings proxySettings = null);
-=======
-        void Connect(string topic, string tenantIdentity, string managedIdentityResourceId, string managedIdentityClientId, string sharedAccessSignature, string accessKey, string clientAuthId, string clientAuthSecret);
->>>>>>> 352dc44c
+        void Connect(string topic, string tenantIdentity, string managedIdentityResourceId, string managedIdentityClientId, string sharedAccessSignature, string accessKey, string clientAuthId, string clientAuthSecret, ProxySettings proxySettings = null);
 
         Task SendEventAsync(EventGridEvent gridEvent, CancellationToken cancellationToken);
 
