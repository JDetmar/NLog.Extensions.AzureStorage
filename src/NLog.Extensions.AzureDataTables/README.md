# Azure Table Storage and Cosmos Table

| Package Name                          | NuGet                 | Description |
| ------------------------------------- | :-------------------: | ----------- |
| **NLog.Extensions.AzureDataTables**  | [![NuGet](https://img.shields.io/nuget/v/NLog.Extensions.AzureDataTables.svg)](https://www.nuget.org/packages/NLog.Extensions.AzureDataTables/) | Azure Table Storage or Azure CosmosDb Tables |

## Table Configuration
Supports both Azure Storage Tables and CosmosDB Tables.

### Syntax
```xml
<extensions>
  <add assembly="NLog.Extensions.AzureDataTables" /> 
</extensions>

<targets>
  <target xsi:type="AzureDataTables"
          name="String"
          layout="Layout"
          connectionString="String"
          tableName="Layout"
          logTimeStampFormat="O" />
</targets>
```
### Parameters

_name_ - Name of the target.

_layout_ - Text to be rendered. [Layout](https://github.com/NLog/NLog/wiki/Layouts) Required. 

_connectionString_ - Azure storage connection string. [Layout](https://github.com/NLog/NLog/wiki/Layouts)

_serviceUri_ - Alternative to ConnectionString, where Managed Identiy is acquired from DefaultAzureCredential.

_managedIdentityClientId_ - Sets `ManagedIdentityClientId` on `DefaultAzureCredentialOptions`. Requires `serviceUri`

_managedIdentityResourceId_ - resourceId for `ManagedIdentityResourceId` on `DefaultAzureCredentialOptions`, do not use together with `ManagedIdentityClientId`. Requires `serviceUri`.

_tenantIdentity_ - tenantId for `DefaultAzureCredentialOptions`. Requires `serviceUri`.

_sharedAccessSignature_ - Access signature for `AzureSasCredential` authentication. Requires `serviceUri`.

_accountName_ - accountName for `TableSharedKeyCredential` authentication. Requires `serviceUri` and `accessKey`.

_accessKey_ - accountKey for `TableSharedKeyCredential` authentication. Requires `serviceUri` and `accountName`.

<<<<<<< HEAD
_noProxy_ - Bypasses any system proxy and proxy in `ProxyAddress` when set to `true`.

_proxyAddress_ - Address of the proxy server to use (e.g. http://proxyserver:8080).

_proxyLogin_ - Login to use for the proxy server. Requires `proxyPassword`.

_proxyPassword_ - Password to use for the proxy server. Requires `proxyLogin`.

_useDefaultCredentialsForProxy_ - Uses the default credentials (`System.Net.CredentialCache.DefaultCredentials`) for the proxy server, overriding any values that may have been set in `proxyLogin` and `proxyPassword`.
Only applies if `noProxy` is not set to `true`.
=======
_clientAuthId_ - clientId for `ClientSecretCredential` authentication. Requires `serviceUri`, `tenantIdentity` and `clientAuthSecret`.

_clientAuthSecret_ - clientSecret for `ClientSecretCredential` authentication. Requires `serviceUri`,`tenantIdentity` and `clientAuthId`.
>>>>>>> 352dc44c

_tableName_ - Azure table name. [Layout](https://github.com/NLog/NLog/wiki/Layouts)

_rowKey_ - Azure Table RowKey. [Layout](https://github.com/NLog/NLog/wiki/Layouts). Default = "InverseTicks_${guid}"

_partitionKey_ - Azure PartitionKey. [Layout](https://github.com/NLog/NLog/wiki/Layouts). Default = `${logger}`

_logTimeStampFormat_ - Default Log TimeStamp is set to 'O' for [Round-trip](https://docs.microsoft.com/en-us/dotnet/standard/base-types/standard-date-and-time-format-strings#the-round-trip-o-o-format-specifier) format if not specified.

### Dynamic TableEntity
Instead of using the predefined NLogEntity-properties, then one can specify wanted properties:

```xml
<extensions>
  <add assembly="NLog.Extensions.AzureDataTables" /> 
</extensions>

<targets>
  <target xsi:type="AzureDataTables"
          name="String"
          connectionString="Layout"
          tableName="Layout">
    <contextproperty name="Level" layout="${level}" />
    <contextproperty name="LoggerName" layout="${logger}" />
    <contextproperty name="Message" layout="${message:raw=true}" />
    <contextproperty name="Exception" layout="${exception:format=tostring}" />
    <contextproperty name="FullMessage" layout="${message}" />
    <contextproperty name="MachineName" layout="${machinename}" />
  </target>
</targets>
```

It will by default include the hardcoded property `LogTimeStamp` of type DateTime that contains `LogEventInfo.TimeStamp.ToUniversalTime()`.
 - This can be overriden by having `<contextproperty name="LogTimeStamp">` as the first property, where empty property-value means leave out.

### Batching Policy

_batchSize_ - Number of EventData items to send in a single batch (Default=100)

_taskDelayMilliseconds_ - Artificial delay before sending to optimize for batching (Default=200 ms)

_queueLimit_ - Number of pending LogEvents to have in memory queue, that are waiting to be sent (Default=10000)

_overflowAction_ - Action to take when reaching limit of in memory queue (Default=Discard)

### Retry Policy

_taskTimeoutSeconds_ - How many seconds a Task is allowed to run before it is cancelled (Default 150 secs)

_retryDelayMilliseconds_ - How many milliseconds to wait before next retry (Default 500ms, and will be doubled on each retry).

_retryCount_ - How many attempts to retry the same Task, before it is aborted (Default 0)

## Azure Identity Environment
When using `ServiceUri` (Instead of ConnectionString), then `DefaultAzureCredential` is used for Azure Identity which supports environment variables:
- `AZURE_CLIENT_ID` - For ManagedIdentityClientId / WorkloadIdentityClientId
- `AZURE_TENANT_ID` - For TenantId

See also: [Set up Your Environment for Authentication](https://github.com/Azure/azure-sdk-for-go/wiki/Set-up-Your-Environment-for-Authentication)

## Azure Table Service Size Limits

There are restrictions for how big column values can be:

- PartitionKey has max limit of 1024 characters
- RowKey has max limit of 1024 characters
- Column string-Values has max limit of 32.768 characters

When breaking these limits, then [Azure Table Service](https://learn.microsoft.com/en-us/rest/api/storageservices/understanding-the-table-service-data-model) will discard the data, so NLog AzureDataTables will automatically truncate if needed.

## Azure ConnectionString

NLog Layout makes it possible to retrieve settings from [many locations](https://nlog-project.org/config/?tab=layout-renderers).

#### Lookup ConnectionString from appsettings.json

  > `connectionString="${configsetting:ConnectionStrings.AzureTable}"`

* Example appsettings.json on .NetCore:

```json
  {
    "ConnectionStrings": {
      "AzureTable": "Server=tcp:server.database.windows.net;"
    }
  }
```

#### Lookup ConnectionString from app.config

  > `connectionString="${appsetting:ConnectionStrings.AzureTable}"`

* Example app.config on .NetFramework:

```xml
  <configuration>
    <connectionStrings>
      <add name="AzureTable" connectionString="Server=tcp:server.database.windows.net;"/>
    </connectionStrings>
  </configuration>
```

#### Lookup ConnectionString from environment-variable

  > `connectionString="${environment:AZURESQLCONNSTR_CONNECTION_STRING}"`

#### Lookup ConnectionString from NLog GlobalDiagnosticsContext (GDC)

  > `connectionString="${gdc:AzureTableConnectionString}"`

* Example code for setting GDC-value:

```c#
  NLog.GlobalDiagnosticsContext.Set("AzureTableConnectionString", "Server=tcp:server.database.windows.net;");
```<|MERGE_RESOLUTION|>--- conflicted
+++ resolved
@@ -44,7 +44,10 @@
 
 _accessKey_ - accountKey for `TableSharedKeyCredential` authentication. Requires `serviceUri` and `accountName`.
 
-<<<<<<< HEAD
+_clientAuthId_ - clientId for `ClientSecretCredential` authentication. Requires `serviceUri`, `tenantIdentity` and `clientAuthSecret`.
+
+_clientAuthSecret_ - clientSecret for `ClientSecretCredential` authentication. Requires `serviceUri`,`tenantIdentity` and `clientAuthId`.
+
 _noProxy_ - Bypasses any system proxy and proxy in `ProxyAddress` when set to `true`.
 
 _proxyAddress_ - Address of the proxy server to use (e.g. http://proxyserver:8080).
@@ -55,11 +58,6 @@
 
 _useDefaultCredentialsForProxy_ - Uses the default credentials (`System.Net.CredentialCache.DefaultCredentials`) for the proxy server, overriding any values that may have been set in `proxyLogin` and `proxyPassword`.
 Only applies if `noProxy` is not set to `true`.
-=======
-_clientAuthId_ - clientId for `ClientSecretCredential` authentication. Requires `serviceUri`, `tenantIdentity` and `clientAuthSecret`.
-
-_clientAuthSecret_ - clientSecret for `ClientSecretCredential` authentication. Requires `serviceUri`,`tenantIdentity` and `clientAuthId`.
->>>>>>> 352dc44c
 
 _tableName_ - Azure table name. [Layout](https://github.com/NLog/NLog/wiki/Layouts)
 
