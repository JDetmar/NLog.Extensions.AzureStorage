--- conflicted
+++ resolved
@@ -8,11 +8,7 @@
 {
     interface ICloudTableService
     {
-<<<<<<< HEAD
-        void Connect(string connectionString, string serviceUri, string tenantIdentity, string managedIdentityResourceId, string managedIdentityClientId, string sharedAccessSignature, string storageAccountName, string storageAccountAccessKey, ProxySettings proxySettings = null);
-=======
-        void Connect(string connectionString, string serviceUri, string tenantIdentity, string managedIdentityResourceId, string managedIdentityClientId, string sharedAccessSignature, string storageAccountName, string storageAccountAccessKey, string clientAuthId, string clientAuthSecret);
->>>>>>> 352dc44c
+        void Connect(string connectionString, string serviceUri, string tenantIdentity, string managedIdentityResourceId, string managedIdentityClientId, string sharedAccessSignature, string storageAccountName, string storageAccountAccessKey, string clientAuthId, string clientAuthSecret, ProxySettings proxySettings = null);
         Task SubmitTransactionAsync(string tableName, IEnumerable<TableTransactionAction> tableTransaction, CancellationToken cancellationToken);
     }
 }