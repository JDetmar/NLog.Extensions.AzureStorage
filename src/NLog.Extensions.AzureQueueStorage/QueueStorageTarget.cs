﻿using System;
using System.Collections.Generic;
using System.Threading;
using System.Threading.Tasks;
using Azure.Storage.Queues;
using NLog.Common;
using NLog.Config;
using NLog.Layouts;
using NLog.Extensions.AzureStorage;
using NLog.Extensions.AzureBlobStorage;

namespace NLog.Targets
{
    /// <summary>
    /// Azure Queue Storage NLog Target
    /// </summary>
    [Target("AzureQueueStorage")]
    public sealed class QueueStorageTarget : AsyncTaskTarget
    {
        private readonly ICloudQueueService _cloudQueueService;
        private readonly AzureStorageNameCache _containerNameCache = new AzureStorageNameCache();
        private readonly Func<string, string> _checkAndRepairQueueNameDelegate;

        /// <summary>
        /// Gets or sets the Azure Storage connection string. Alternative to <see cref="ServiceUri"/>.
        /// </summary>
        public Layout ConnectionString { get; set; }

        /// <summary>
        /// Gets or sets the Azure Queue Storage queue name.
        /// </summary>
        [RequiredParameter]
        public Layout QueueName { get; set; }

        /// <summary>
        /// Alternative to ConnectionString
        /// </summary>
        public Layout ServiceUri { get; set; }

        /// <summary>
        /// Obsolete instead use <see cref="ServiceUri"/>
        /// </summary>
        [System.ComponentModel.EditorBrowsable(System.ComponentModel.EditorBrowsableState.Never)]
        [Obsolete("Instead use ServiceUri")]
        public Layout ServiceUrl { get => ServiceUri; set => ServiceUri = value; }

        /// <summary>
        /// TenantId for <see cref="Azure.Identity.DefaultAzureCredentialOptions"/>. Requires <see cref="ServiceUri"/>.
        /// </summary>
        public Layout TenantIdentity { get; set; }

        /// <summary>
        /// Obsolete instead use <see cref="ManagedIdentityResourceId"/>
        /// </summary>
        [System.ComponentModel.EditorBrowsable(System.ComponentModel.EditorBrowsableState.Never)]
        [Obsolete("Instead use ManagedIdentityResourceId")]
        public Layout ResourceIdentity { get => ManagedIdentityResourceId; set => ManagedIdentityResourceId = value; }

        /// <summary>
        /// ResourceId for <see cref="Azure.Identity.DefaultAzureCredentialOptions.ManagedIdentityResourceId"/> on <see cref="Azure.Identity.DefaultAzureCredentialOptions"/>. Requires <see cref="ServiceUri"/> .
        /// </summary>
        /// <remarks>
        /// Do not configure this value together with <see cref="ManagedIdentityClientId"/>
        /// </remarks>
        public Layout ManagedIdentityResourceId { get; set; }

        /// <summary>
        /// Obsolete instead use <see cref="ManagedIdentityClientId"/>
        /// </summary>
        [System.ComponentModel.EditorBrowsable(System.ComponentModel.EditorBrowsableState.Never)]
        [Obsolete("Instead use ManagedIdentityClientId")]
        public Layout ClientIdentity { get => ManagedIdentityClientId; set => ManagedIdentityClientId = value; }

        /// <summary>
        /// ManagedIdentityClientId for <see cref="Azure.Identity.DefaultAzureCredentialOptions"/>. Requires <see cref="ServiceUri"/>.
        /// </summary>
        /// <remarks>
        /// If this value is configured, then <see cref="ManagedIdentityResourceId"/> should not be configured.
        /// </remarks>
        public Layout ManagedIdentityClientId { get; set; }

        /// <summary>
        /// Access signature for <see cref="Azure.AzureSasCredential"/> authentication. Requires <see cref="ServiceUri"/>.
        /// </summary>
        public Layout SharedAccessSignature { get; set; }

        /// <summary>
        /// AccountName for <see cref="Azure.Storage.StorageSharedKeyCredential"/> authentication. Requires <see cref="ServiceUri"/> and <see cref="AccessKey"/>.
        /// </summary>
        public Layout AccountName { get; set; }

        /// <summary>
        /// AccountKey for <see cref="Azure.Storage.StorageSharedKeyCredential"/> authentication. Requires <see cref="ServiceUri"/> and <see cref="AccountName"/>.
        /// </summary>
        public Layout AccessKey { get; set; }

        /// <summary>
<<<<<<< HEAD
        /// Bypasses any system proxy and proxy in <see cref="ProxyPassword"/> when set to <see langword="true"/>.
        /// Overrides <see cref="ProxyAddress"/>.
        /// </summary>
        public bool NoProxy { get; set; }

        /// <summary>
        /// Address of the proxy server to use (e.g. http://proxyserver:8080).
        /// </summary>
        public Layout ProxyAddress { get; set; }

        /// <summary>
        /// Login to use for the proxy server. Requires <see cref="ProxyPassword"/>.
        /// </summary>
        public Layout ProxyLogin { get; set; }

        /// <summary>
        /// Password to use for the proxy server. Requires <see cref="ProxyLogin"/>.
        /// </summary>
        public Layout ProxyPassword { get; set; }

        /// <summary>
        /// Uses the default credentials (<see cref="System.Net.CredentialCache.DefaultCredentials"/>) for the proxy server, overriding any values that may have been set in <see cref="ProxyLogin"/> and <see cref="ProxyPassword"/>.
        /// Only applies if <see cref="NoProxy"/> to not be <see langword="true"/>.
        /// </summary>
        public bool UseDefaultCredentialsForProxy { get; set; }
=======
        /// clientId for <see cref="Azure.Identity.ClientSecretCredential"/> authentication. Requires <see cref="ServiceUri"/>, <see cref="TenantIdentity"/> and <see cref="ClientAuthSecret"/>.
        /// </summary>
        public Layout ClientAuthId { get; set; }

        /// <summary>
        /// clientSecret for <see cref="Azure.Identity.ClientSecretCredential"/> authentication. Requires <see cref="ServiceUri"/>, <see cref="TenantIdentity"/> and <see cref="ClientAuthId"/>.
        /// </summary>
        public Layout ClientAuthSecret { get; set; }
>>>>>>> 352dc44c

        /// <summary>
        /// Gets the collection of custom metadata key-value pairs to attach to the queue message.
        /// </summary>
        [ArrayParameter(typeof(TargetPropertyWithContext), "metadata")]
        public IList<TargetPropertyWithContext> QueueMetadata { get; private set; }

        /// <summary>
        /// The default time to live value for the message.
        /// </summary>
        /// <remarks>
        /// Messages older than their TimeToLive value will expire and no longer be retained
        /// in the message store. Subscribers will be unable to receive expired messages.
        /// </remarks>
        public Layout TimeToLiveSeconds { get; set; }

        /// <summary>
        /// The default time to live value for the message.
        /// </summary>
        /// <remarks>
        /// Messages older than their TimeToLive value will expire and no longer be retained
        /// in the message store. Subscribers will be unable to receive expired messages.
        /// </remarks>
        public Layout TimeToLiveDays { get; set; }

        /// <summary>
        /// Initializes a new instance of the <see cref="QueueStorageTarget"/> class.
        /// </summary>
        public QueueStorageTarget()
            :this(new CloudQueueService())
        {
        }

        internal QueueStorageTarget(ICloudQueueService cloudQueueService)
        {
            RetryDelayMilliseconds = 100;

            QueueMetadata = new List<TargetPropertyWithContext>();
            _cloudQueueService = cloudQueueService;
            _checkAndRepairQueueNameDelegate = CheckAndRepairQueueNamingRules;
        }

        /// <summary>
        /// Initializes the target. Can be used by inheriting classes
        /// to initialize logging.
        /// </summary>
        protected override void InitializeTarget()
        {
            base.InitializeTarget();

            string connectionString = string.Empty;
            string serviceUri = string.Empty;
            string tenantIdentity = string.Empty;
            string managedIdentityResourceId = string.Empty;
            string managedIdentityClientId = string.Empty;
            string sharedAccessSignature = string.Empty;
            string storageAccountName = string.Empty;
            string storageAccountAccessKey = string.Empty;
            string clientAuthId = string.Empty;
            string clientAuthSecret = string.Empty;

            Dictionary<string, string> queueMetadata = null;
            ProxySettings proxySettings = null;

            var defaultLogEvent = LogEventInfo.CreateNullEvent();

            try
            {
                connectionString = ConnectionString?.Render(defaultLogEvent);
                if (string.IsNullOrEmpty(connectionString))
                {
                    serviceUri = ServiceUri?.Render(defaultLogEvent);
                    tenantIdentity = TenantIdentity?.Render(defaultLogEvent);
                    managedIdentityResourceId = ManagedIdentityResourceId?.Render(defaultLogEvent);
                    managedIdentityClientId = ManagedIdentityClientId?.Render(defaultLogEvent);
                    sharedAccessSignature = SharedAccessSignature?.Render(defaultLogEvent);
                    storageAccountName = AccountName?.Render(defaultLogEvent);
                    storageAccountAccessKey = AccessKey?.Render(defaultLogEvent);
                    clientAuthId = ClientAuthId?.Render(defaultLogEvent);
                    clientAuthSecret = ClientAuthSecret?.Render(defaultLogEvent);
                }
                proxySettings = new ProxySettings
                {
                    NoProxy = NoProxy,
                    UseDefaultCredentials = UseDefaultCredentialsForProxy,
                    Address = ProxyAddress?.Render(defaultLogEvent),
                    Login = ProxyLogin?.Render(defaultLogEvent),
                    Password = ProxyPassword?.Render(defaultLogEvent)
                };

                if (QueueMetadata?.Count > 0)
                {
                    queueMetadata = new Dictionary<string, string>();
                    foreach (var metadata in QueueMetadata)
                    {
                        if (string.IsNullOrWhiteSpace(metadata.Name))
                            continue;

                        var metadataValue = metadata.Layout?.Render(defaultLogEvent);
                        if (string.IsNullOrEmpty(metadataValue))
                            continue;

                        queueMetadata[metadata.Name.Trim()] = metadataValue;
                    }
                }

                var timeToLive = RenderDefaultTimeToLive();
                if (timeToLive <= TimeSpan.Zero)
                {
                    timeToLive = default(TimeSpan?);
                }

<<<<<<< HEAD
                _cloudQueueService.Connect(connectionString, serviceUri, tenantIdentity, managedIdentityResourceId, managedIdentityClientId, sharedAccessSignature, storageAccountName, storageAccountAccessKey, timeToLive, queueMetadata, proxySettings);
=======
                _cloudQueueService.Connect(connectionString, serviceUri, tenantIdentity, managedIdentityResourceId, managedIdentityClientId, sharedAccessSignature, storageAccountName, storageAccountAccessKey, clientAuthId, clientAuthSecret, timeToLive, queueMetadata);
>>>>>>> 352dc44c
                InternalLogger.Debug("AzureQueueStorageTarget(Name={0}): Initialized", Name);
            }
            catch (Exception ex)
            {
                if (!string.IsNullOrEmpty(serviceUri))
                    InternalLogger.Error(ex, "AzureQueueStorageTarget(Name={0}): Failed to create QueueClient with ServiceUri={1}.", Name, serviceUri);
                else
                    InternalLogger.Error(ex, "AzureQueueStorageTarget(Name={0}): Failed to create QueueClient with connectionString={1}.", Name, connectionString);
                throw;
            }
        }

        private TimeSpan? RenderDefaultTimeToLive()
        {
            string timeToLiveSeconds = null;
            string timeToLiveDays = null;

            try
            {
                timeToLiveSeconds = TimeToLiveSeconds?.Render(LogEventInfo.CreateNullEvent());
                if (!string.IsNullOrEmpty(timeToLiveSeconds))
                {
                    if (int.TryParse(timeToLiveSeconds, out var resultSeconds))
                    {
                        return TimeSpan.FromSeconds(resultSeconds);
                    }
                    else
                    {
                        InternalLogger.Error("AzureQueueStorageTarget(Name={0}): Failed to parse TimeToLiveSeconds={1}", Name, timeToLiveSeconds);
                    }
                }
                else
                {
                    timeToLiveDays = TimeToLiveDays?.Render(LogEventInfo.CreateNullEvent());
                    if (!string.IsNullOrEmpty(timeToLiveDays))
                    {
                        if (int.TryParse(timeToLiveDays, out var resultDays))
                        {
                            return TimeSpan.FromDays(resultDays);
                        }
                        else
                        {
                            InternalLogger.Error("AzureQueueStorageTarget(Name={0}): Failed to parse TimeToLiveDays={1}", Name, timeToLiveDays);
                        }
                    }
                }
            }
            catch (Exception ex)
            {
                InternalLogger.Error(ex, "AzureQueueStorageTarget(Name={0}): Failed to parse TimeToLive value. Seconds={1}, Days={2}", Name, timeToLiveSeconds, timeToLiveDays);
            }

            return default(TimeSpan?);
        }

        /// <inheritdoc/>
        protected override Task WriteAsyncTask(LogEventInfo logEvent, CancellationToken cancellationToken)
        {
            var queueName = RenderLogEvent(QueueName, logEvent);
            var layoutMessage = RenderLogEvent(Layout, logEvent);

            try
            {
                queueName = _containerNameCache.LookupStorageName(queueName, _checkAndRepairQueueNameDelegate);

                return _cloudQueueService.AddMessageAsync(queueName, layoutMessage, cancellationToken);
            }
            catch (Exception ex)
            {
                InternalLogger.Error(ex, "AzureQueueStorageTarget(Name={0}): failed writing to queue: {1}", Name, queueName);
                throw;
            }
        }

        private string CheckAndRepairQueueNamingRules(string queueName)
        {
            InternalLogger.Trace("AzureQueueStorageTarget(Name={0}): Requested Queue Name: {1}", Name, queueName);
            string validQueueName = AzureStorageNameCache.CheckAndRepairContainerNamingRules(queueName);
            if (validQueueName == queueName.ToLowerInvariant())
            {
                InternalLogger.Trace("AzureQueueStorageTarget(Name={0}): Using Queue Name: {1}", Name, validQueueName);
            }
            else
            {
                InternalLogger.Trace("AzureQueueStorageTarget(Name={0}): Using Cleaned Queue name: {1}", Name, validQueueName);
            }
            return validQueueName;
        }

        private sealed class CloudQueueService : ICloudQueueService
        {
            private QueueServiceClient _client;
            private QueueClient _queue;
            private IDictionary<string, string> _queueMetadata;
            private TimeSpan? _timeToLive;

<<<<<<< HEAD
            public void Connect(string connectionString, string serviceUri, string tenantIdentity, string managedIdentityResourceId, string managedIdentityClientId, string sharedAccessSignature, string storageAccountName, string storageAccountAccessKey, TimeSpan? timeToLive, IDictionary<string, string> queueMetadata, ProxySettings proxySettings = null)
=======
            public void Connect(string connectionString, string serviceUri, string tenantIdentity, string managedIdentityResourceId, string managedIdentityClientId, string sharedAccessSignature, string storageAccountName, string storageAccountAccessKey, string clientAuthId, string clientAuthSecret, TimeSpan? timeToLive, IDictionary<string, string> queueMetadata)
>>>>>>> 352dc44c
            {
                _timeToLive = timeToLive;
                _queueMetadata = queueMetadata;
                QueueClientOptions options = ConfigureClientOptions(proxySettings);
                if (string.IsNullOrWhiteSpace(serviceUri))
                {
                    _client = new QueueServiceClient(connectionString, options);
                }
                else if (!string.IsNullOrWhiteSpace(sharedAccessSignature))
                {
                    _client = new QueueServiceClient(new Uri(serviceUri), new Azure.AzureSasCredential(sharedAccessSignature), options);
                }
                else if (!string.IsNullOrWhiteSpace(storageAccountName))
                {
                    _client = new QueueServiceClient(new Uri(serviceUri), new Azure.Storage.StorageSharedKeyCredential(storageAccountName, storageAccountAccessKey), options);
                }
                else if (!string.IsNullOrEmpty(clientAuthId) && !string.IsNullOrEmpty(clientAuthSecret) && !string.IsNullOrEmpty(tenantIdentity))
                {
                    var tokenCredentials = new Azure.Identity.ClientSecretCredential(tenantIdentity, clientAuthId, clientAuthSecret);
                    _client = new QueueServiceClient(new Uri(serviceUri), tokenCredentials);
                }
                else
                {
                    Azure.Core.TokenCredential tokenCredentials = AzureCredentialHelpers.CreateTokenCredentials(managedIdentityClientId, tenantIdentity, managedIdentityResourceId);
                    _client = new QueueServiceClient(new Uri(serviceUri), tokenCredentials, options);
                }
            }

            private static QueueClientOptions ConfigureClientOptions(ProxySettings proxySettings)
            {
                var transport = proxySettings?.CreateHttpClientTransport();
                if (transport != null)
                {
                    return new QueueClientOptions
                    {
                        Transport = transport
                    };
                }
                return null;
            }

            public Task AddMessageAsync(string queueName, string queueMessage, CancellationToken cancellationToken)
            {
                var queue = _queue;
                if (string.IsNullOrEmpty(queueName) || queue?.Name != queueName)
                {
                    return InitializeAndCacheQueueAsync(queueName, cancellationToken).ContinueWith(async (t, m) => await t.Result.SendMessageAsync((string)m, null, _timeToLive, cancellationToken).ConfigureAwait(false), queueMessage, cancellationToken);
                }
                else
                {
                    return queue.SendMessageAsync(queueMessage, null, _timeToLive, cancellationToken);
                }
            }

            private async Task<QueueClient> InitializeAndCacheQueueAsync(string queueName, CancellationToken cancellationToken)
            {
                try
                {
                    if (_client == null)
                        throw new InvalidOperationException("QueueServiceClient has not been initialized");

                    InternalLogger.Debug("AzureQueueStorageTarget: Initializing queue: {0}", queueName);
                    var queue = _client.GetQueueClient(queueName);
                    bool queueExists = await queue.ExistsAsync(cancellationToken).ConfigureAwait(false);
                    if (!queueExists)
                    {
                        InternalLogger.Debug("AzureQueueStorageTarget: Creating new queue: {0}", queueName);
                        await queue.CreateIfNotExistsAsync(_queueMetadata, cancellationToken).ConfigureAwait(false);
                    }
                    _queue = queue;
                    return queue;
                }
                catch (Exception exception)
                {
                    InternalLogger.Error(exception, "AzureQueueStorageTarget: Failed to initialize queue {0}", queueName);
                    throw;
                }
            }
        }
    }
}<|MERGE_RESOLUTION|>--- conflicted
+++ resolved
@@ -95,7 +95,16 @@
         public Layout AccessKey { get; set; }
 
         /// <summary>
-<<<<<<< HEAD
+        /// clientId for <see cref="Azure.Identity.ClientSecretCredential"/> authentication. Requires <see cref="ServiceUri"/>, <see cref="TenantIdentity"/> and <see cref="ClientAuthSecret"/>.
+        /// </summary>
+        public Layout ClientAuthId { get; set; }
+
+        /// <summary>
+        /// clientSecret for <see cref="Azure.Identity.ClientSecretCredential"/> authentication. Requires <see cref="ServiceUri"/>, <see cref="TenantIdentity"/> and <see cref="ClientAuthId"/>.
+        /// </summary>
+        public Layout ClientAuthSecret { get; set; }
+
+        /// <summary>
         /// Bypasses any system proxy and proxy in <see cref="ProxyPassword"/> when set to <see langword="true"/>.
         /// Overrides <see cref="ProxyAddress"/>.
         /// </summary>
@@ -121,16 +130,6 @@
         /// Only applies if <see cref="NoProxy"/> to not be <see langword="true"/>.
         /// </summary>
         public bool UseDefaultCredentialsForProxy { get; set; }
-=======
-        /// clientId for <see cref="Azure.Identity.ClientSecretCredential"/> authentication. Requires <see cref="ServiceUri"/>, <see cref="TenantIdentity"/> and <see cref="ClientAuthSecret"/>.
-        /// </summary>
-        public Layout ClientAuthId { get; set; }
-
-        /// <summary>
-        /// clientSecret for <see cref="Azure.Identity.ClientSecretCredential"/> authentication. Requires <see cref="ServiceUri"/>, <see cref="TenantIdentity"/> and <see cref="ClientAuthId"/>.
-        /// </summary>
-        public Layout ClientAuthSecret { get; set; }
->>>>>>> 352dc44c
 
         /// <summary>
         /// Gets the collection of custom metadata key-value pairs to attach to the queue message.
@@ -243,11 +242,7 @@
                     timeToLive = default(TimeSpan?);
                 }
 
-<<<<<<< HEAD
-                _cloudQueueService.Connect(connectionString, serviceUri, tenantIdentity, managedIdentityResourceId, managedIdentityClientId, sharedAccessSignature, storageAccountName, storageAccountAccessKey, timeToLive, queueMetadata, proxySettings);
-=======
-                _cloudQueueService.Connect(connectionString, serviceUri, tenantIdentity, managedIdentityResourceId, managedIdentityClientId, sharedAccessSignature, storageAccountName, storageAccountAccessKey, clientAuthId, clientAuthSecret, timeToLive, queueMetadata);
->>>>>>> 352dc44c
+                _cloudQueueService.Connect(connectionString, serviceUri, tenantIdentity, managedIdentityResourceId, managedIdentityClientId, sharedAccessSignature, storageAccountName, storageAccountAccessKey, clientAuthId, clientAuthSecret, timeToLive, queueMetadata, proxySettings);
                 InternalLogger.Debug("AzureQueueStorageTarget(Name={0}): Initialized", Name);
             }
             catch (Exception ex)
@@ -344,11 +339,7 @@
             private IDictionary<string, string> _queueMetadata;
             private TimeSpan? _timeToLive;
 
-<<<<<<< HEAD
-            public void Connect(string connectionString, string serviceUri, string tenantIdentity, string managedIdentityResourceId, string managedIdentityClientId, string sharedAccessSignature, string storageAccountName, string storageAccountAccessKey, TimeSpan? timeToLive, IDictionary<string, string> queueMetadata, ProxySettings proxySettings = null)
-=======
-            public void Connect(string connectionString, string serviceUri, string tenantIdentity, string managedIdentityResourceId, string managedIdentityClientId, string sharedAccessSignature, string storageAccountName, string storageAccountAccessKey, string clientAuthId, string clientAuthSecret, TimeSpan? timeToLive, IDictionary<string, string> queueMetadata)
->>>>>>> 352dc44c
+            public void Connect(string connectionString, string serviceUri, string tenantIdentity, string managedIdentityResourceId, string managedIdentityClientId, string sharedAccessSignature, string storageAccountName, string storageAccountAccessKey, string clientAuthId, string clientAuthSecret, TimeSpan? timeToLive, IDictionary<string, string> queueMetadata, ProxySettings proxySettings = null)
             {
                 _timeToLive = timeToLive;
                 _queueMetadata = queueMetadata;
