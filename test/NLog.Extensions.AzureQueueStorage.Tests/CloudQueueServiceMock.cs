﻿using System;
using System.Collections.Generic;
using System.Threading;
using System.Threading.Tasks;
using NLog.Extensions.AzureBlobStorage;
using NLog.Extensions.AzureStorage;

namespace NLog.Extensions.AzureQueueStorage.Tests
{
    class CloudQueueServiceMock : ICloudQueueService
    {
        public Dictionary<string, string> MessagesAdded { get; } = new Dictionary<string, string>();
        
        public string ConnectionString { get; private set; }

        public TimeSpan? TimeToLive { get; private set; }

        public IDictionary<string, string> QueueMetadata { get; private set; }

        public Task AddMessageAsync(string queueName, string queueMessage, CancellationToken cancellationToken)
        {
            if (string.IsNullOrEmpty(ConnectionString))
                throw new InvalidOperationException("CloudQueueService not connected");

            return Task.Delay(10, cancellationToken).ContinueWith(t =>
            {
                lock (MessagesAdded)
                    MessagesAdded[queueName] = queueMessage;
            });
        }

<<<<<<< HEAD
        public void Connect(string connectionString, string serviceUri, string tenantIdentity, string managedIdentityResourceId, string managedIdentityClientId, string sharedAccessSignature, string storageAccountName, string storageAccountAccessKey, TimeSpan? timeToLive, IDictionary<string, string> queueMetadata, ProxySettings proxySettings = null)
=======
        public void Connect(string connectionString, string serviceUri, string tenantIdentity, string managedIdentityResourceId, string managedIdentityClientId, string sharedAccessSignature, string storageAccountName, string storageAccountAccessKey, string clientAuthId, string clientAuthSecret, TimeSpan? timeToLive, IDictionary<string, string> queueMetadata)
>>>>>>> 352dc44c
        {
            ConnectionString = connectionString;
            QueueMetadata = queueMetadata;
            TimeToLive = timeToLive;
        }

        public string PeekLastAdded(string queueName)
        {
            lock (MessagesAdded)
            {
                if (MessagesAdded.TryGetValue(queueName, out var queueMessage))
                {
                    return queueMessage;
                }
            }

            return null;
        }
    }
}<|MERGE_RESOLUTION|>--- conflicted
+++ resolved
@@ -29,11 +29,7 @@
             });
         }
 
-<<<<<<< HEAD
-        public void Connect(string connectionString, string serviceUri, string tenantIdentity, string managedIdentityResourceId, string managedIdentityClientId, string sharedAccessSignature, string storageAccountName, string storageAccountAccessKey, TimeSpan? timeToLive, IDictionary<string, string> queueMetadata, ProxySettings proxySettings = null)
-=======
-        public void Connect(string connectionString, string serviceUri, string tenantIdentity, string managedIdentityResourceId, string managedIdentityClientId, string sharedAccessSignature, string storageAccountName, string storageAccountAccessKey, string clientAuthId, string clientAuthSecret, TimeSpan? timeToLive, IDictionary<string, string> queueMetadata)
->>>>>>> 352dc44c
+        public void Connect(string connectionString, string serviceUri, string tenantIdentity, string managedIdentityResourceId, string managedIdentityClientId, string sharedAccessSignature, string storageAccountName, string storageAccountAccessKey, string clientAuthId, string clientAuthSecret, TimeSpan? timeToLive, IDictionary<string, string> queueMetadata, ProxySettings proxySettings = null)
         {
             ConnectionString = connectionString;
             QueueMetadata = queueMetadata;
